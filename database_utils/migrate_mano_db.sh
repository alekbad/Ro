--- conflicted
+++ resolved
@@ -34,11 +34,7 @@
 DBNAME="mano_db"
 QUIET_MODE=""
 #TODO update it with the last database version
-<<<<<<< HEAD
 LAST_DB_VERSION=34
-=======
-LAST_DB_VERSION=33
->>>>>>> 7fe82640
 
 # Detect paths
 MYSQL=$(which mysql)
@@ -205,11 +201,8 @@
 #[ $OPENMANO_VER_NUM -ge 5060 ] && DB_VERSION=30  #0.5.60 =>  30
 #[ $OPENMANO_VER_NUM -ge 5061 ] && DB_VERSION=31  #0.5.61 =>  31
 #[ $OPENMANO_VER_NUM -ge 5070 ] && DB_VERSION=32  #0.5.70 =>  32
-<<<<<<< HEAD
+#[ $OPENMANO_VER_NUM -ge 5082 ] && DB_VERSION=33  #0.5.82 =>  33
 #[ $OPENMANO_VER_NUM -ge 6000 ] && DB_VERSION=34  #0.6.00 =>  34
-=======
-#[ $OPENMANO_VER_NUM -ge 5082 ] && DB_VERSION=33  #0.5.82 =>  33
->>>>>>> 7fe82640
 #TODO ... put next versions here
 
 function upgrade_to_1(){
